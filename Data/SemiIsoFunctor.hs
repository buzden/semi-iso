{- |
Module      :  Data.SemiIsoFunctor
Description :  Functors from the category of semi-isomoprihsms to Hask.
Copyright   :  (c) Paweł Nowak
License     :  MIT

Maintainer  :  Paweł Nowak <pawel834@gmail.com>
Stability   :  experimental

Defines a functor from the category of semi-isomoprihsms to Hask.

The most interesting property of that class is that it can be
instantiated by both covariant (like Parser) and contravariant (like Printer) 
functors. Therefore it can be used as a common interface to unify
parsing and pretty printing.
-}
module Data.SemiIsoFunctor where

import Control.Lens.Cons
import Control.Lens.Empty
import Control.Lens.SemiIso

infixl 3 /|/
infixl 4 /$/
infixl 5 /*/, /*, */
infixl 1 //=
infixr 1 =//

-- | A functor from the category of semi-isomorphisms to Hask.
--
-- It is both covariant and contravariant in its single arugment.
--
-- The contravariant map is used by default to provide compatibility with 
-- Prisms (otherwise you would have to reverse them in most cases).
--
-- Instances should satisfy laws:
-- 
-- > simap id      = id
-- > simap (f . g) = simap g . simap f
-- > simap         = simapCo . fromSemi
-- > simapCo       = simap   . fromSemi
class SemiIsoFunctor f where
    -- | The contravariant map.
    simap :: ASemiIso' a b -> f b -> f a
<<<<<<< HEAD
    simap = simapCo . rev

    -- | The covariant map.
    simapCo :: ASemiIso' a b -> f a -> f b
    simapCo = simap . rev
=======
    simap = simapCo . fromSemi

    -- | The covariant map.
    simapCo :: ASemiIso' a b -> f a -> f b
    simapCo = simap . fromSemi
>>>>>>> 5e40147d

    {-# MINIMAL simap | simapCo #-}

-- | A infix operator for 'simap'.
(/$/) :: SemiIsoFunctor f => ASemiIso' a b -> f b -> f a
(/$/) = simap

-- | Equivalent of 'Applicative' for 'SemiIsoFunctor'.
--
-- However, this class implements uncurried application, unlike 
-- 'Control.Applicative' which gives you curried application.
--
-- Instances should satisfy laws:
-- 
-- > TODO (they should be fine)
class SemiIsoFunctor f => SemiIsoApply f where
    siunit :: f ()
    siunit = sipure id

    sipure :: ASemiIso' a () -> f a
    sipure ai = ai /$/ siunit

    sipureCo :: ASemiIso' () a -> f a
    sipureCo ai = ai `simapCo` siunit

    (/*/) :: f a -> f b -> f (a, b)

    (/*)  :: f a -> f () -> f a
    f /* g = unit /$/ f /*/ g

    (*/)  :: f () -> f b -> f b
    f */ g = unit . swapped /$/ f /*/ g

    {-# MINIMAL (siunit | sipure), (/*/) #-}

-- | Equivalent of 'Alternative' for 'SemiIsoFunctor'.
--
-- @f a@ should form a monoid with identity 'siempty' and binary
-- operation '/|/'.
class SemiIsoApply f => SemiIsoAlternative f where
    siempty :: f a
    (/|/) :: f a -> f a -> f a

    sisome :: f a -> f [a]
    sisome v = _Cons /$/ v /*/ simany v

    simany :: f a -> f [a]
    simany v = sisome v /|/ sipure _Empty

    {-# MINIMAL siempty, (/|/) #-}

class SemiIsoApply m => SemiIsoMonad m where
    (//=) :: m a -> (a -> m b) -> m (a, b)
    m //= f = swapped /$/ (f =// m)

    (=//) :: (b -> m a) -> m b -> m (a, b)
    f =// m = swapped /$/ (m //= f)

class SemiIsoMonad m => SemiIsoFix m where
    sifix :: (a -> m a) -> m a
    sifix f = dup /$/ (f =//= f)
      where dup = semiIso (\a -> Right (a, a)) (Right . fst)

    (=//=) :: (a -> m b) -> (b -> m a) -> m (a, b)
    f =//= g = sifix (\(a, b) -> g b /*/ f a)

-- | Equivalent of 'sequence'.
--
-- Note that it is not possible to write sequence_, because
-- you cannot void a SemiIsoFunctor.
sisequence :: SemiIsoApply f => [f a] -> f [a]
sisequence [] = sipure _Empty
sisequence (x:xs) = _Cons /$/ x /*/ sisequence xs

-- | Equivalent of 'replicateM'.
sireplicate :: SemiIsoApply f => Int -> f a -> f [a]
sireplicate n f = sisequence (replicate n f)<|MERGE_RESOLUTION|>--- conflicted
+++ resolved
@@ -42,19 +42,11 @@
 class SemiIsoFunctor f where
     -- | The contravariant map.
     simap :: ASemiIso' a b -> f b -> f a
-<<<<<<< HEAD
     simap = simapCo . rev
 
     -- | The covariant map.
     simapCo :: ASemiIso' a b -> f a -> f b
     simapCo = simap . rev
-=======
-    simap = simapCo . fromSemi
-
-    -- | The covariant map.
-    simapCo :: ASemiIso' a b -> f a -> f b
-    simapCo = simap . fromSemi
->>>>>>> 5e40147d
 
     {-# MINIMAL simap | simapCo #-}
 
